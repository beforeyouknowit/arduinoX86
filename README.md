--- conflicted
+++ resolved
@@ -1,16 +1,4 @@
-<<<<<<< HEAD
-# Arduino808X
-
-![arduino8088_pcb](/images/render_v1_1.png)
-
-### About Arduino808X
-
-=======
-# ArduinoX86
-![arduino8088_pcb](/images/render_v1_1.png)
-
 ### About ArduinoX86
->>>>>>> 6235767f
 I've written a blog article that gives an overview of this project and how it is used.
 
 https://martypc.blogspot.com/2023/06/hardware-validating-emulator.html
@@ -19,29 +7,10 @@
 
 ### Description
 
-<<<<<<< HEAD
 This project expands on the basic idea of controlling an Intel 8088 or NEC V20 CPU via GPIO pins to clock the CPU and
 read and write control and data signals.
 This can be used to validate an emulator's accuracy, but also as a general method of exploring the operation of 8088 and
 V20 instructions and timings.
-
-Where it differs from Raspberry Pi based projects is that it uses an Arduino DUE to supply enough GPIO pins to operate
-the 8088 in Maximum mode without requiring any shifters. This enables several useful signals to be read such as the
-QS0 & QS1 processor instruction queue status lines, which give us more insight into the internal state of the CPU. We
-can also enable inputs such as READY, NMI, INTR, and TEST, so we can in theory execute interrupts, emulate wait states,
-and perhaps simulate FPU and DMA operations.
-
-The board supports an Intel 8288 bus controller which can produce bus signals, but this chip is optional as the sketch
-can perform i8288 emulation.
-
-The original Arduino808X board utilized an Arduino MEGA, but this board is now considered deprecated for this project.
-As of the current release, an [Arduino DUE](https://store.arduino.cc/products/arduino-due) should be used instead.
-Although the DUE has 3v GPIO, the current board design is modified for 3V operation. The 80C88 itself tolerates 3V well,
-and i8288 emulation can be used if you lack a CMOS 8288.
-
-I have been using this project to validate the cycle-accuracy of my PC emulator,
-MartyPC: https://github.com/dbalsom/martypc
-=======
 This project expands on the basic idea of controlling a CPU via a microcontroller's GPIO pins to clock the CPU and read and write control and data signals.
 This can be used to validate an emulator's accuracy, but also as a general method of exploring the operation of a CPU's instructions and timings.
 This project specifically targets early Intel and compatible CPUs, such as the 8088, 8086, NEC V20, V30, and specific variants of the the Intel 80186. Future support for the 80286 is planned.
@@ -80,11 +49,13 @@
 Support for the 80286 has been added in the [80286 branch](https://github.com/dbalsom/arduinoX86/tree/80286) although this branch currently only supports the GIGA. 
 
 <img width="2000" height="1125" alt="image" src="https://github.com/user-attachments/assets/2d5ffa03-ebcf-48c8-bfe2-1574fdb0de2b" />
->>>>>>> 6235767f
 
-A HAT for the 80286 for the Arduino GIGA is in the design phase. This HAT will have a DIP socket for a 287 for future expansion.
 
-<<<<<<< HEAD
+### 80386 Support
+A HAT for the 80386EX CPU is in the design phase.
+
+<img width="889" height="498" alt="image" src="https://github.com/user-attachments/assets/769f2491-1e64-4626-9b32-65ec4cadb5c1" />
+
 In short, no. We are well past the published minimum cycle times when executing programs via a serial protocol, cycle by
 cycle. Some chips tolerate this better than others. When working with an Intel branded 8088, I noticed that effective
 address calculations were failing to add the displacement or index register, but otherwise functioned. I have had more
@@ -92,19 +63,6 @@
 and need to be reset if not cycled for a several milliseconds. The issue is "dynamic logic" - logic gates that lose
 their state if not refrehsed electrically within a frequent enough interval. To be absolutely safe, it is best to use a
 fully CMOS process CPU such as the 80C88.
-=======
-<img width="848" height="429" alt="image" src="https://github.com/user-attachments/assets/246e57b2-6c98-4540-a481-ff986699deae" />
-
-### 80386 Support
-
-A HAT for the 80386EX CPU is in the design phase.
-
-<img width="889" height="498" alt="image" src="https://github.com/user-attachments/assets/769f2491-1e64-4626-9b32-65ec4cadb5c1" />
-
-## Can the CPU be clocked fast enough with an Arduino?
-
-In short, no. We are well past the published minimum cycle times when executing programs via a serial protocol, cycle by cycle. NMOS process chips will fail to function in strange ways when clocked below this threshold. The issue is "dynamic logic" - logic gates that lose their state if not refrehsed electrically within a frequent enough interval. To function with ArduinoX86 a CMOS process CPU with a fully static core should be employed. These chips can be clocked down to 0Hz and still function. A list of compatible CPUs is provided in the BOM below.
->>>>>>> 6235767f
 
 ## Credits
 
@@ -118,145 +76,32 @@
 
 ## To use
 
-<<<<<<< HEAD
-If you don't want to order and build the PCB, connect the GPIO pins to the CPU on a breadboard as specified in the KiCad
-project schematic.
 
-The main Arduino808X sketch, cpu_server, operates a simple binary serial protocol to execute operations on the CPU and
-read and write data, status and control signals. This is designed for integration with an emulator or instruction test
-generator.
+An example application for cpu_server is provided, written in Rust, in the /crates/exec_program directory. It demonstrates how to upload arbitrary code to the Arduino808X and display cycle traces. The client will emulate the entire address space and set up a basic IVT.
 
-Additionally, there is a sketch, 'run_program', that will take any user-supplied register state and array of instruction
-bytes defined in the source code, execute it, and print cycle traces and final register state. This is useful for
-investigating the timing and operation of certain instructions without needing any external software integrations,
-however it is restricted in the number of memory reads or writes it can support, due to the limited RAM on the Arduino
-MEGA (8k!) 'run_program' does not currently support the DUE.
+# Project Structure
 
-An example application for cpu_server is provided, written in Rust, in the /crates/exec_program directory. It
-demonstrates how to upload arbitrary code to the Arduino808X and display cycle traces. The client will emulate the
-entire address space and set up a basic IVT.
+## /asm
 
-## PCB
-
-![pcb_shield50](/images/pcb_v1_1.png)
-
-KiCad project files for the PCB are supplied.
-
-In theory the board could also support an 8086 CPU. Version 1.1 adds a connection for the 8086's BHE pin,
-which indicates the size of the current bus transfer. The cpu_server sketch and protocol still needs modification to
-support 16 bit data transfers and the longer queue length on the 8086.
-=======
-If you are using an 8088, 8086, V20 or V30, and you don't want to order and build the PCB, connect the GPIO pins to the CPU on a breadboard as specified in the KiCad project schematic.
-
-If you are using an 80186, see the [wiki](https://github.com/dbalsom/arduinoX86/wiki/Using-an-80186) for connection instructions.
-
-The main Arduino program, 'cpu_server', operates a simple binary serial protocol to allow a client running on your PC to execute operations on the CPU and read and write data, status and control signals. This is designed for integration with an emulator or instruction test generator.
-
-An example application for cpu_server is provided, written in Rust, in the /crates/exec_program directory. It demonstrates how to upload arbitrary code to the ArduinoX86 and display cycle traces. The client will emulate the entire address space and set up a basic IVT.
-
-## 8088 (+8086/V20/V30) HAT
-![pcb_shield50](/images/pcb_v1_1.png)
-
-KiCad project files for the 8088 HAT PCB are supplied. 
-
-Version 1.1 adds a connection for the 8086's BHE pin, which is used by the 8086/V30/80186/80286 to drive the upper half of the 16-bit data bus.
-
-> [!WARNING]  
-> Please read all the notes in the next section before ordering/assembling parts. Failure to heed warnings will cause damage to your Arduino.
-
-> [!CAUTION]
-> Depending on the CPU used and the presence of an 8288 support chip, you may exceed the rated 3V power supply of the Arduino Due.
-> If your Arduino immediately turns off or does not turn on at all, you are likely triggering the overcurrent protection.
-> 
-> You can cut off the 3V supply lead from the header socket and provide external power from the top of the HAT.
->
-> DO NOT connect external power to the 3V header without cutting the pin to the Arduino! Feeding current back into 3V OUT can damage your Arduino.
-
-# BOM
-- A compatible CPU:
-  - For 8088, I recommend a CMOS variant such as a Harris or Oki 80C88. CMOS versions of the 8088 and 8086 were made by a number of manufacturers; all of them should work.
-  - For 8086, Intel directly produced an 80C86 which works, so you might as well use it. The Harris 80C86 has also been tested but has minor differences. 
-  - The NEC V20 and V30 were CMOS process CPUs and work as well.
-  - Some NMOS process CPUs may work - the AMD D8088 will work, but the AMD D8086-2 will not. The original Intel 8088 (C)1978 will not function properly.
-  - For 80186, I recommend the Intel 80L186EB. See [Using an 80186](https://github.com/dbalsom/arduinoX86/wiki/Using-an-80186) for more information.
-
-  - For 80286, a level-shifting HAT is required as no 3V 286 was produced. A CMOS variant such as the Harris 80C286 is required. The CPU should be a PLCC68 form factor.
-    The 286 HAT is still in the design phase.
-
-> [!TIP]
-> Beware of counterfeits on eBay and other online vendors. A legitimate chip will not look shiny and new with perfect printing on it. At best, you may get a functional
-> CPU that has been resurfaced and reprinted, but there's not telling what you're actualy testing. 
-
-- Optional: If using an 8088 or 8086, you can socket an Intel 8288 or OKI 82C88 Bus Controller.
-  A CMOS version it not necessarily required, but they use less power.
-  
-  The 8288 is easily emulated but its ALE output is used to drive the LED on the Arduino8088 HAT.
-  Change the `EMULATE_8288` define to 0 if using a physical 8288.
-
-- A set of Arduino stacking headers (also usable with Due) 
-https://www.amazon.com/Treedix-Stacking-Headers-Stackable-Compatible/dp/B08G4FGBPQ
-
-- A DIP-40 and (optionally) DIP-20 socket
-  - Optional but highly recommended: A ZIF socket such as [https://www.amazon.com/-/en/gp/product/B00B886OZI](https://www.amazon.com/-/en/gp/product/B00B886OZI)
-    to avoid breaking pins on repeated insertions
->>>>>>> 6235767f
-
-## Project Structure
-
-<<<<<<< HEAD
-### /asm
-
-Assembly language files, intended to be assembled with NASM. To execute code on the Arduino808X, one must supply two
-binary files, one containing the program to be executed, and one containing the register values to load onto the CPU
-before program execution.
-=======
-- Optional: A 12mm, active buzzer with 7.6mm pin spacing. 
-
-  - For Due: A 3V piezoelectric, low power buzzer <= 6mA
-    https://www.mouser.com/ProductDetail/Mallory-Sonalert/PK-11N40PQ?qs=SXHtpsd1MbZ%252B7jeUyAAOVA%3D%3D
-
-> [!WARNING]  
-> Do not connect an electromagnetic buzzer. The Due has insufficient GPIO current supply.
->>>>>>> 6235767f
-
-### /crates/arduinox86_client
-
-<<<<<<< HEAD
-A library crate that implements a client for the ArduinoX86's serial protocol.
-=======
-- (2x) Any 0805 ~2V LED of your choice with 1.8-1.9mA forward current
-  - https://www.mouser.com/ProductDetail/604-APTD2012LCGCK (Green)
-  - https://www.mouser.com/ProductDetail/604-APT2012LSECKJ4RV (Orange)
- 
-- RS232 board for debug output - choose gender based on your desired cabling
-  - https://www.amazon.com/Ultra-Compact-RS232-Converter-1Mbps/dp/B074BMLM11 (male)
-  - https://www.amazon.com/Ultra-Compact-RS232-Converter-Female/dp/B074BTGLJN (female)
-    
-> [!WARNING]  
-> DO NOT connect 5V to the RS232 board on the Arduino Due. You will feed 5V into the RX GPIO pin and cause irreperable damage.
->>>>>>> 6235767f
-
-### /crates/arduinox86_cpu
-
-A library crate built on top of the `arduinox86_client` crate, this provides a `RemoteCpu` struct that models CPU state
-and can execute programs.
-
-<<<<<<< HEAD
-### /crates/exec_program
-=======
 Assembly language files, intended to be assembled with NASM. To execute code on the ArduinoX86, one must supply two
 binary files, one containing the program to be executed, and one containing the register values to load onto the CPU
 before program execution. 
->>>>>>> 6235767f
 
-A program implementing an interface for the `arduinox86_cpu` crate that will load a provided register state binary and
+## /crates/ard808x_client
+
+A library crate that implements a client for the Arduino808X's serial protocol.
+
+## /crates/ard808x_cpu
+
+A library crate built on top of the `ard808x_client` crate, this provides a `RemoteCpu` struct that models CPU state 
+and can execute programs.
+
+## /crates/exec_program
+
+A binary implementing an interface for the `ard808x_cpu` crate that will load a provided register state binary and 
 execute the specified program binary.
 
-<<<<<<< HEAD
 ### /crates/test_generator
-=======
-A library crate that implements a client for the ArduinoX86's serial protocol.
->>>>>>> 6235767f
 
 A program that generates CPU tests for emulator authors.
 
@@ -270,20 +115,11 @@
 The main server code that runs on the Arduino Due or GIGA. You must have [platformio](https://platformio.org/) installed
 to build and upload the project to your Arduino.
 
-<<<<<<< HEAD
 ## Archived Directories
-=======
-Contains the KiCad project files and Gerber files for the Arduino8088 PCB.
->>>>>>> 6235767f
 
 ### /sketches/cpu_server
 
-<<<<<<< HEAD
 The original cpu_server Arduino IDE sketch. Development has since moved to platformio.
-=======
-The main Arduino sketch for ArduinoX86. Implements a server for a serial protocol enabling remote control of a 16-bit
-Intel CPU on the Arduino Due.
->>>>>>> 6235767f
 
 ### /sketches/run_program
 
